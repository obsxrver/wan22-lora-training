--- conflicted
+++ resolved
@@ -453,7 +453,6 @@
           fileInput.click();
         }
       });
-<<<<<<< HEAD
 
       ['dragenter', 'dragover'].forEach((type) => {
         dropzone.addEventListener(type, (event) => {
@@ -463,17 +462,6 @@
         });
       });
 
-=======
-
-      ['dragenter', 'dragover'].forEach((type) => {
-        dropzone.addEventListener(type, (event) => {
-          event.preventDefault();
-          event.dataTransfer.dropEffect = 'copy';
-          dropzone.classList.add('active');
-        });
-      });
-
->>>>>>> 96bb3e9e
       dropzone.addEventListener('dragleave', (event) => {
         if (!dropzone.contains(event.relatedTarget)) {
           dropzone.classList.remove('active');
